# Lint as: python2, python3
# Copyright 2018 The TensorFlow Authors All Rights Reserved.
#
# Licensed under the Apache License, Version 2.0 (the "License");
# you may not use this file except in compliance with the License.
# You may obtain a copy of the License at
#
#     http://www.apache.org/licenses/LICENSE-2.0
#
# Unless required by applicable law or agreed to in writing, software
# distributed under the License is distributed on an "AS IS" BASIS,
# WITHOUT WARRANTIES OR CONDITIONS OF ANY KIND, either express or implied.
# See the License for the specific language governing permissions and
# limitations under the License.
# ==============================================================================
"""Evaluation script for the DeepLab model.

See model.py for more details and usage.
"""

import numpy as np
import six
import tensorflow as tf
from tensorflow.contrib import metrics as contrib_metrics
from tensorflow.contrib import quantize as contrib_quantize
from tensorflow.contrib import tfprof as contrib_tfprof
from tensorflow.contrib import training as contrib_training
from deeplab import common
from deeplab import model
from deeplab.datasets import data_generator

flags = tf.app.flags
FLAGS = flags.FLAGS

flags.DEFINE_string('master', '', 'BNS name of the tensorflow server')

# Settings for log directories.

flags.DEFINE_string('eval_logdir', None, 'Where to write the event logs.')

flags.DEFINE_string('checkpoint_dir', None, 'Directory of model checkpoints.')

# Settings for evaluating the model.

flags.DEFINE_integer('eval_batch_size', 1,
                     'The number of images in each batch during evaluation.')

flags.DEFINE_list('eval_crop_size', '513,513',
                  'Image crop size [height, width] for evaluation.')

flags.DEFINE_integer('eval_interval_secs', 60 * 5,
                     'How often (in seconds) to run evaluation.')

# For `xception_65`, use atrous_rates = [12, 24, 36] if output_stride = 8, or
# rates = [6, 12, 18] if output_stride = 16. For `mobilenet_v2`, use None. Note
# one could use different atrous_rates/output_stride during training/evaluation.
flags.DEFINE_multi_integer('atrous_rates', None,
                           'Atrous rates for atrous spatial pyramid pooling.')

flags.DEFINE_integer('output_stride', 16,
                     'The ratio of input to output spatial resolution.')

# Change to [0.5, 0.75, 1.0, 1.25, 1.5, 1.75] for multi-scale test.
flags.DEFINE_multi_float('eval_scales', [1.0],
                         'The scales to resize images for evaluation.')

# Change to True for adding flipped images during test.
flags.DEFINE_bool('add_flipped_images', False,
                  'Add flipped images for evaluation or not.')

flags.DEFINE_integer(
    'quantize_delay_step', -1,
    'Steps to start quantized training. If < 0, will not quantize model.')

# Dataset settings.

flags.DEFINE_string('dataset', 'pascal_voc_seg',
                    'Name of the segmentation dataset.')

flags.DEFINE_string('eval_split', 'val',
                    'Which split of the dataset used for evaluation')

flags.DEFINE_string('dataset_dir', None, 'Where the dataset reside.')

flags.DEFINE_integer('max_number_of_evaluations', 0,
                     'Maximum number of eval iterations. Will loop '
                     'indefinitely upon nonpositive values.')


def main(unused_argv):
    tf.logging.set_verbosity(tf.logging.INFO)

    dataset = data_generator.Dataset(
        dataset_name=FLAGS.dataset,
        split_name=FLAGS.eval_split,
        dataset_dir=FLAGS.dataset_dir,
        batch_size=FLAGS.eval_batch_size,
        crop_size=[int(sz) for sz in FLAGS.eval_crop_size],
        min_resize_value=FLAGS.min_resize_value,
        max_resize_value=FLAGS.max_resize_value,
        resize_factor=FLAGS.resize_factor,
        model_variant=FLAGS.model_variant,
        num_readers=2,
        is_training=False,
        should_shuffle=False,
        should_repeat=False)

    tf.gfile.MakeDirs(FLAGS.eval_logdir)
    tf.logging.info('Evaluating on %s set', FLAGS.eval_split)

    with tf.Graph().as_default():
        samples = dataset.get_one_shot_iterator().get_next()

        model_options = common.ModelOptions(
            outputs_to_num_classes={
                common.OUTPUT_TYPE: dataset.num_of_classes},
            crop_size=[int(sz) for sz in FLAGS.eval_crop_size],
            atrous_rates=FLAGS.atrous_rates,
            output_stride=FLAGS.output_stride)

        # Set shape in order for tf.contrib.tfprof.model_analyzer to work properly.
        samples[common.IMAGE].set_shape(
            [FLAGS.eval_batch_size,
             int(FLAGS.eval_crop_size[0]),
             int(FLAGS.eval_crop_size[1]),
             3])
        if tuple(FLAGS.eval_scales) == (1.0,):
            tf.logging.info('Performing single-scale test.')
            predictions = model.predict_labels(samples[common.IMAGE], model_options,
                                               image_pyramid=FLAGS.image_pyramid)
        else:
            tf.logging.info('Performing multi-scale test.')
            if FLAGS.quantize_delay_step >= 0:
                raise ValueError(
                    'Quantize mode is not supported with multi-scale test.')

            predictions = model.predict_labels_multi_scale(
                samples[common.IMAGE],
                model_options=model_options,
                eval_scales=FLAGS.eval_scales,
                add_flipped_images=FLAGS.add_flipped_images)
        predictions = predictions[common.OUTPUT_TYPE]
        predictions = tf.reshape(predictions, shape=[-1])
        labels = tf.reshape(samples[common.LABEL], shape=[-1])
        weights = tf.to_float(tf.not_equal(labels, dataset.ignore_label))

        # Set ignore_label regions to label 0, because metrics.mean_iou requires
        # range of labels = [0, dataset.num_classes). Note the ignore_label regions
        # are not evaluated since the corresponding regions contain weights = 0.
        labels = tf.where(
            tf.equal(labels, dataset.ignore_label), tf.zeros_like(labels), labels)

        predictions_tag = 'miou'
        for eval_scale in FLAGS.eval_scales:
            predictions_tag += '_' + str(eval_scale)
        if FLAGS.add_flipped_images:
            predictions_tag += '_flipped'

        # Define the evaluation metric.
        metric_map = {}
        # https://github.com/tensorflow/models/issues/4203
        #####
<<<<<<< HEAD
        # indices = tf.squeeze(
        #     tf.where(tf.less_equal(labels, dataset.num_of_classes - 1)), 1)
        # labels = tf.cast(tf.gather(labels, indices), tf.int32)
        # predictions = tf.gather(predictions, indices)
=======
        indices = tf.squeeze(
            tf.where(tf.less_equal(labels, dataset.num_of_classes - 1)), 1)
        labels = tf.cast(tf.gather(labels, indices), tf.int32)
        predictions = tf.gather(predictions, indices)
        weights = tf.gather(weights, indices)
>>>>>>> f510ee85
        #####
        num_classes = dataset.num_of_classes
        metric_map['eval/%s_overall' % predictions_tag] = tf.metrics.mean_iou(
            labels=labels, predictions=predictions, num_classes=num_classes,
            weights=weights)
        # IoU for each class.
        one_hot_predictions = tf.one_hot(predictions, num_classes)
        one_hot_predictions = tf.reshape(
            one_hot_predictions, [-1, num_classes])
        one_hot_labels = tf.one_hot(labels, num_classes)
        one_hot_labels = tf.reshape(one_hot_labels, [-1, num_classes])
        for c in range(num_classes):
            predictions_tag_c = '%s_class_%d' % (predictions_tag, c)
            tp, tp_op = tf.metrics.true_positives(
                labels=one_hot_labels[:,
                                      c], predictions=one_hot_predictions[:, c],
                weights=weights)
            fp, fp_op = tf.metrics.false_positives(
                labels=one_hot_labels[:,
                                      c], predictions=one_hot_predictions[:, c],
                weights=weights)
            fn, fn_op = tf.metrics.false_negatives(
                labels=one_hot_labels[:,
                                      c], predictions=one_hot_predictions[:, c],
                weights=weights)
            tp_fp_fn_op = tf.group(tp_op, fp_op, fn_op)
            iou = tf.where(tf.greater(tp + fn, 0.0),
                           tp / (tp + fn + fp),
                           tf.constant(np.NaN))
            precision = tf.where(tf.greater(tp + fp, 0.0),
                                 tp / (tp + fp),
                                 tf.constant(np.NaN))
            recall = tf.where(tf.greater(tp + fn, 0.0),
                              tp / (tp + fn),
                              tf.constant(np.NaN))
            metric_map['eval/%s' % predictions_tag_c] = (iou, tp_fp_fn_op)
            metric_map['precision/%s' %
                       predictions_tag_c] = (precision, tp_fp_fn_op)
            metric_map['recall/%s' % predictions_tag_c] = (recall, tp_fp_fn_op)

        (metrics_to_values,
         metrics_to_updates) = contrib_metrics.aggregate_metric_map(metric_map)

        summary_ops = []
        for metric_name, metric_value in six.iteritems(metrics_to_values):
            op = tf.summary.scalar(metric_name, metric_value)
            op = tf.Print(op, [metric_value], metric_name)
            summary_ops.append(op)

        summary_op = tf.summary.merge(summary_ops)
        summary_hook = contrib_training.SummaryAtEndHook(
            log_dir=FLAGS.eval_logdir, summary_op=summary_op)
        hooks = [summary_hook]

        num_eval_iters = None
        if FLAGS.max_number_of_evaluations > 0:
            num_eval_iters = FLAGS.max_number_of_evaluations

        if FLAGS.quantize_delay_step >= 0:
            contrib_quantize.create_eval_graph()

        contrib_tfprof.model_analyzer.print_model_analysis(
            tf.get_default_graph(),
            tfprof_options=contrib_tfprof.model_analyzer
            .TRAINABLE_VARS_PARAMS_STAT_OPTIONS)
        contrib_tfprof.model_analyzer.print_model_analysis(
            tf.get_default_graph(),
            tfprof_options=contrib_tfprof.model_analyzer.FLOAT_OPS_OPTIONS)
        contrib_training.evaluate_repeatedly(
            checkpoint_dir=FLAGS.checkpoint_dir,
            master=FLAGS.master,
            eval_ops=list(metrics_to_updates.values()),
            max_number_of_evaluations=num_eval_iters,
            hooks=hooks,
            eval_interval_secs=FLAGS.eval_interval_secs)


if __name__ == '__main__':
    flags.mark_flag_as_required('checkpoint_dir')
    flags.mark_flag_as_required('eval_logdir')
    flags.mark_flag_as_required('dataset_dir')
    tf.app.run()<|MERGE_RESOLUTION|>--- conflicted
+++ resolved
@@ -160,18 +160,11 @@
         metric_map = {}
         # https://github.com/tensorflow/models/issues/4203
         #####
-<<<<<<< HEAD
-        # indices = tf.squeeze(
-        #     tf.where(tf.less_equal(labels, dataset.num_of_classes - 1)), 1)
-        # labels = tf.cast(tf.gather(labels, indices), tf.int32)
-        # predictions = tf.gather(predictions, indices)
-=======
         indices = tf.squeeze(
             tf.where(tf.less_equal(labels, dataset.num_of_classes - 1)), 1)
         labels = tf.cast(tf.gather(labels, indices), tf.int32)
         predictions = tf.gather(predictions, indices)
         weights = tf.gather(weights, indices)
->>>>>>> f510ee85
         #####
         num_classes = dataset.num_of_classes
         metric_map['eval/%s_overall' % predictions_tag] = tf.metrics.mean_iou(
